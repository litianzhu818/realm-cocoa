--- conflicted
+++ resolved
@@ -8,12 +8,7 @@
 #import "RLMTestCase.h"
 
 #import <realm/objc/Realm.h>
-<<<<<<< HEAD
-#import <realm/objc/group.h>
 #import <realm/objc/RLMPrivateTableMacrosFast.h>
-
-=======
->>>>>>> 2fa1ab8f
 
 REALM_TABLE_DEF_3(PeopleTable,
                   Name,  String,
@@ -33,16 +28,12 @@
                    Hired, Bool,
                    Age,   Int)
 
-@interface MACTestTutorial: RLMTestCase
-
-<<<<<<< HEAD
 REALM_TABLE_FAST(PeopleTable)
 
 REALM_TABLE_FAST(PeopleTable2)
 
-@interface MACTestTutorial: XCTestCase
-=======
->>>>>>> 2fa1ab8f
+@interface MACTestTutorial: RLMTestCase
+
 @end
 
 @implementation MACTestTutorial
