////////////////////////////////////////////////////////////////////////////
//
// Copyright 2014 Realm Inc.
//
// Licensed under the Apache License, Version 2.0 (the "License");
// you may not use this file except in compliance with the License.
// You may obtain a copy of the License at
//
// http://www.apache.org/licenses/LICENSE-2.0
//
// Unless required by applicable law or agreed to in writing, software
// distributed under the License is distributed on an "AS IS" BASIS,
// WITHOUT WARRANTIES OR CONDITIONS OF ANY KIND, either express or implied.
// See the License for the specific language governing permissions and
// limitations under the License.
//
////////////////////////////////////////////////////////////////////////////

#import "RLMResults_Private.h"

#import "RLMArray_Private.hpp"
#import "RLMObservation.hpp"
#import "RLMObjectSchema_Private.hpp"
#import "RLMObjectStore.h"
#import "RLMObject_Private.hpp"
#import "RLMQueryUtil.hpp"
#import "RLMRealm_Private.hpp"
#import "RLMSchema_Private.h"
#import "RLMUtil.hpp"

#import <objc/runtime.h>
#import <realm/table_view.hpp>

using namespace realm;

<<<<<<< HEAD
using namespace realm;
=======
static const int RLMEnumerationBufferSize = 16;

@implementation RLMFastEnumerator {
    // The buffer supplied by fast enumeration does not retain the objects given
    // to it, but because we create objects on-demand and don't want them
    // autoreleased (a table can have more rows than the device has memory for
    // accessor objects) we need a thing to retain them.
    id _strongBuffer[RLMEnumerationBufferSize];

    RLMRealm *_realm;
    RLMObjectSchema *_objectSchema;

    // Collection being enumerated. Only one of these two will be valid: when
    // possible we enumerate the collection directly, but when in a write
    // transaction we instead create a frozen TableView and enumerate that
    // instead so that mutating the collection during enumeration works.
    id<RLMFastEnumerable> _collection;
    realm::TableView _tableView;
}

- (instancetype)initWithCollection:(id<RLMFastEnumerable>)collection objectSchema:(RLMObjectSchema *)objectSchema {
    self = [super init];
    if (self) {
        _realm = collection.realm;
        _objectSchema = objectSchema;

        if (_realm.inWriteTransaction) {
            _tableView = [collection tableView];
        }
        else {
            _collection = collection;
            [_realm registerEnumerator:self];
        }
    }
    return self;
}

- (void)dealloc {
    if (_collection) {
        [_realm unregisterEnumerator:self];
    }
}

- (void)detach {
    _tableView = [_collection tableView];
    _collection = nil;
}

- (NSUInteger)countByEnumeratingWithState:(NSFastEnumerationState *)state
                                    count:(NSUInteger)len {
    [_realm verifyThread];
    if (!_tableView.is_attached() && !_collection) {
        @throw RLMException(@"Collection is no longer valid");
    }
    // The fast enumeration buffer size is currently a hardcoded number in the
    // compiler so this can't actually happen, but just in case it changes in
    // the future...
    if (len > RLMEnumerationBufferSize) {
        len = RLMEnumerationBufferSize;
    }

    NSUInteger batchCount = 0, count = state->extra[1];

    Class accessorClass = _objectSchema.accessorClass;
    for (NSUInteger index = state->state; index < count && batchCount < len; ++index) {
        RLMObject *accessor = [[accessorClass alloc] initWithRealm:_realm schema:_objectSchema];
        if (_collection) {
            accessor->_row = (*_objectSchema.table)[[_collection indexInSource:index]];
        }
        else if (_tableView.is_row_attached(index)) {
            accessor->_row = (*_objectSchema.table)[_tableView.get_source_ndx(index)];
        }
        _strongBuffer[batchCount] = accessor;
        batchCount++;
    }

    for (NSUInteger i = batchCount; i < len; ++i) {
        _strongBuffer[i] = nil;
    }

    if (batchCount == 0) {
        // Release our data if we're done, as we're autoreleased and so may
        // stick around for a while
        _collection = nil;
        if (_tableView.is_attached()) {
            _tableView = TableView();
        }
        else {
            [_realm unregisterEnumerator:self];
        }
    }

    state->itemsPtr = (__unsafe_unretained id *)(void *)_strongBuffer;
    state->state += batchCount;
    state->mutationsPtr = state->extra+1;

    return batchCount;
}
@end
>>>>>>> ceb19856

//
// RLMResults implementation
//
@implementation RLMResults {
    std::unique_ptr<realm::Query> _backingQuery;
    realm::TableView _backingView;
    BOOL _viewCreated;
    RLMSortOrder _sortOrder;

@protected
    RLMRealm *_realm;
    NSString *_objectClassName;
}

- (instancetype)initPrivate {
    self = [super init];
    return self;
}

+ (instancetype)resultsWithObjectClassName:(NSString *)objectClassName
                                     query:(std::unique_ptr<realm::Query>)query
                                     realm:(RLMRealm *)realm {
    return [self resultsWithObjectClassName:objectClassName query:move(query) sort:{} realm:realm];
}

+ (instancetype)resultsWithObjectClassName:(NSString *)objectClassName
                                     query:(std::unique_ptr<realm::Query>)query
                                      sort:(RLMSortOrder)sorter
                                     realm:(RLMRealm *)realm {
    RLMResults *ar = [[self alloc] initPrivate];
    ar->_objectClassName = objectClassName;
    ar->_viewCreated = NO;
    ar->_backingQuery = move(query);
    ar->_sortOrder = std::move(sorter);
    ar->_realm = realm;
    ar->_objectSchema = realm.schema[objectClassName];
    return ar;
}

+ (instancetype)resultsWithObjectClassName:(NSString *)objectClassName
                                     query:(std::unique_ptr<realm::Query>)query
                                      view:(realm::TableView &&)view
                                     realm:(RLMRealm *)realm {
    RLMResults *ar = [[RLMResults alloc] initPrivate];
    ar->_objectClassName = objectClassName;
    ar->_viewCreated = YES;
    ar->_backingView = std::move(view);
    ar->_backingQuery = move(query);
    ar->_realm = realm;
    ar->_objectSchema = realm.schema[objectClassName];
    return ar;
}

//
// validation helper
//
static inline void RLMResultsValidateAttached(__unsafe_unretained RLMResults *const ar) {
    if (ar->_viewCreated) {
        // verify view is attached and up to date
        if (!ar->_backingView.is_attached()) {
            @throw RLMException(@"RLMResults is no longer valid");
        }
        ar->_backingView.sync_if_needed();
    }
    else if (ar->_backingQuery) {
        // create backing view if needed
        ar->_backingView = ar->_backingQuery->find_all();
        ar->_viewCreated = YES;
        if (ar->_sortOrder) {
            ar->_backingView.sort(ar->_sortOrder.columnIndices, ar->_sortOrder.ascending);
        }
    }
    // otherwise we're backed by a table and don't need to update anything
}
static inline void RLMResultsValidate(__unsafe_unretained RLMResults *const ar) {
    RLMResultsValidateAttached(ar);
    [ar->_realm verifyThread];
}

static inline void RLMResultsValidateInWriteTransaction(__unsafe_unretained RLMResults *const ar) {
    // first verify attached
    RLMResultsValidate(ar);

    if (!ar->_realm.inWriteTransaction) {
        @throw RLMException(@"Can't mutate a persisted array outside of a write transaction.");
    }
}

//
// public method implementations
//
- (NSUInteger)count {
    if (_viewCreated) {
        RLMResultsValidate(self);
        return _backingView.size();
    }
    else {
        [_realm verifyThread];
        return _backingQuery->count();
    }
}

- (NSUInteger)countByEnumeratingWithState:(NSFastEnumerationState *)state
                                  objects:(__unused __unsafe_unretained id [])buffer
                                    count:(NSUInteger)len {
    __autoreleasing RLMFastEnumerator *enumerator;
    if (state->state == 0) {
        RLMResultsValidate(self);

        enumerator = [[RLMFastEnumerator alloc] initWithCollection:self objectSchema:_objectSchema];
        state->extra[0] = (long)enumerator;
        state->extra[1] = self.count;
    }
    else {
        enumerator = (__bridge id)(void *)state->extra[0];
    }

    return [enumerator countByEnumeratingWithState:state count:len];
}

- (NSUInteger)indexOfObjectWhere:(NSString *)predicateFormat, ... {
    va_list args;
    RLM_VARARG(predicateFormat, args);
    return [self indexOfObjectWhere:predicateFormat args:args];
}

- (NSUInteger)indexOfObjectWhere:(NSString *)predicateFormat args:(va_list)args {
    return [self indexOfObjectWithPredicate:[NSPredicate predicateWithFormat:predicateFormat
                                                                   arguments:args]];
}

- (NSUInteger)indexOfObjectWithPredicate:(NSPredicate *)predicate {
    RLMResultsValidate(self);

    // copy array and apply new predicate creating a new query and view
    auto query = [self cloneQuery];
    RLMUpdateQueryWithPredicate(query.get(), predicate, _realm.schema, _realm.schema[self.objectClassName]);
    size_t index = query->find();
    if (index == realm::not_found) {
        return NSNotFound;
    }
    return _backingView.find_by_source_ndx(index);
}

- (id)objectAtIndex:(NSUInteger)index {
    RLMResultsValidate(self);

    if (index >= self.count) {
        @throw RLMException(@"Index %@ is out of bounds.", @(index));
    }
    return RLMCreateObjectAccessor(_realm, _objectSchema, [self indexInSource:index]);
}

- (id)firstObject {
    RLMResultsValidate(self);

    if (self.count) {
        return [self objectAtIndex:0];
    }
    return nil;
}

- (id)lastObject {
    RLMResultsValidate(self);

    NSUInteger count = self.count;
    if (count) {
        return [self objectAtIndex:count-1];
    }
    return nil;
}

- (NSUInteger)indexOfObject:(RLMObject *)object {
    // check attached for table and object
    RLMResultsValidate(self);
    if (object.invalidated) {
        @throw RLMException(@"RLMObject is no longer valid");
    }
    if (!object->_row) {
        return NSNotFound;
    }

    // check that object types align
    if (object->_row.get_table() != &_backingView.get_parent()) {
        @throw RLMException(@"Object type '%@' does not match RLMResults type '%@'.", object->_objectSchema.className, _objectClassName);
    }

    size_t object_ndx = object->_row.get_index();
    return RLMConvertNotFound(_backingView.find_by_source_ndx(object_ndx));
}

- (id)valueForKey:(NSString *)key {
    RLMResultsValidate(self);
    return RLMCollectionValueForKey(self, key);
}

- (void)setValue:(id)value forKey:(NSString *)key {
    RLMResultsValidateInWriteTransaction(self);
    RLMCollectionSetValueForKey(self, key, value);
}

- (RLMResults *)objectsWhere:(NSString *)predicateFormat, ... {
    // validate predicate
    va_list args;
    RLM_VARARG(predicateFormat, args);
    return [self objectsWhere:predicateFormat args:args];
}

- (RLMResults *)objectsWhere:(NSString *)predicateFormat args:(va_list)args {
    return [self objectsWithPredicate:[NSPredicate predicateWithFormat:predicateFormat arguments:args]];
}

- (RLMResults *)objectsWithPredicate:(NSPredicate *)predicate {
    [_realm verifyThread];

    // copy array and apply new predicate creating a new query and view
    auto query = [self cloneQuery];
    RLMUpdateQueryWithPredicate(query.get(), predicate, _realm.schema, _realm.schema[self.objectClassName]);
    return [RLMResults resultsWithObjectClassName:self.objectClassName
                                            query:move(query)
                                             sort:_sortOrder
                                            realm:_realm];
}

- (RLMResults *)sortedResultsUsingProperty:(NSString *)property ascending:(BOOL)ascending {
    return [self sortedResultsUsingDescriptors:@[[RLMSortDescriptor sortDescriptorWithProperty:property ascending:ascending]]];
}

- (RLMResults *)sortedResultsUsingDescriptors:(NSArray *)properties {
    [_realm verifyThread];

    auto query = [self cloneQuery];
    return [RLMResults resultsWithObjectClassName:self.objectClassName
                                            query:move(query)
                                             sort:RLMSortOrderFromDescriptors(_objectSchema, properties)
                                            realm:_realm];
}

- (id)objectAtIndexedSubscript:(NSUInteger)index {
    return [self objectAtIndex:index];
}

template<typename TableType>
static id minOfProperty(TableType const& table, RLMRealm *realm, NSString *objectClassName, NSString *property) {
    if (table.size() == 0) {
        return nil;
    }

    NSUInteger colIndex = RLMValidatedColumnIndex(realm.schema[objectClassName], property);
    RLMPropertyType colType = RLMPropertyType(table.get_column_type(colIndex));

    switch (colType) {
        case RLMPropertyTypeInt:
            return @(table.minimum_int(colIndex));
        case RLMPropertyTypeDouble:
            return @(table.minimum_double(colIndex));
        case RLMPropertyTypeFloat:
            return @(table.minimum_float(colIndex));
        case RLMPropertyTypeDate: {
            realm::DateTime dt = table.minimum_datetime(colIndex);
            return [NSDate dateWithTimeIntervalSince1970:dt.get_datetime()];
        }
        default:
            @throw [NSException exceptionWithName:@"RLMOperationNotSupportedException"
                                           reason:@"minOfProperty only supported for int, float, double and date properties."
                                         userInfo:nil];
    }
}

- (id)minOfProperty:(NSString *)property {
    RLMResultsValidate(self);
    return minOfProperty(_backingView, _realm, _objectClassName, property);
}

template<typename TableType>
static id maxOfProperty(TableType const& table, RLMRealm *realm, NSString *objectClassName, NSString *property) {
    if (table.size() == 0) {
        return nil;
    }

    NSUInteger colIndex = RLMValidatedColumnIndex(realm.schema[objectClassName], property);
    RLMPropertyType colType = RLMPropertyType(table.get_column_type(colIndex));

    switch (colType) {
        case RLMPropertyTypeInt:
            return @(table.maximum_int(colIndex));
        case RLMPropertyTypeDouble:
            return @(table.maximum_double(colIndex));
        case RLMPropertyTypeFloat:
            return @(table.maximum_float(colIndex));
        case RLMPropertyTypeDate: {
            realm::DateTime dt = table.maximum_datetime(colIndex);
            return [NSDate dateWithTimeIntervalSince1970:dt.get_datetime()];
        }
        default:
            @throw [NSException exceptionWithName:@"RLMOperationNotSupportedException"
                                           reason:@"maxOfProperty only supported for int, float, double and date properties."
                                         userInfo:nil];
    }
}

- (id)maxOfProperty:(NSString *)property {
    RLMResultsValidate(self);
    return maxOfProperty(_backingView, _realm, _objectClassName, property);
}

template<typename TableType>
static NSNumber *sumOfProperty(TableType const& table, RLMRealm *realm, NSString *objectClassName, NSString *property) {
    if (table.size() == 0) {
        return @0;
    }

    NSUInteger colIndex = RLMValidatedColumnIndex(realm.schema[objectClassName], property);
    RLMPropertyType colType = RLMPropertyType(table.get_column_type(colIndex));

    switch (colType) {
        case RLMPropertyTypeInt:
            return @(table.sum_int(colIndex));
        case RLMPropertyTypeDouble:
            return @(table.sum_double(colIndex));
        case RLMPropertyTypeFloat:
            return @(table.sum_float(colIndex));
        default:
            @throw [NSException exceptionWithName:@"RLMOperationNotSupportedException"
                                           reason:@"sumOfProperty only supported for int, float and double properties."
                                         userInfo:nil];
    }
}

-(NSNumber *)sumOfProperty:(NSString *)property {
    RLMResultsValidate(self);
    return sumOfProperty(_backingView, _realm, _objectClassName, property);
}

template<typename TableType>
static NSNumber *averageOfProperty(TableType const& table, RLMRealm *realm, NSString *objectClassName, NSString *property) {
    if (table.size() == 0) {
        return nil;
    }

    NSUInteger colIndex = RLMValidatedColumnIndex(realm.schema[objectClassName], property);
    RLMPropertyType colType = RLMPropertyType(table.get_column_type(colIndex));

    switch (colType) {
        case RLMPropertyTypeInt:
            return @(table.average_int(colIndex));
        case RLMPropertyTypeDouble:
            return @(table.average_double(colIndex));
        case RLMPropertyTypeFloat:
            return @(table.average_float(colIndex));
        default:
            @throw [NSException exceptionWithName:@"RLMOperationNotSupportedException"
                                           reason:@"averageOfProperty only supported for int, float and double properties."
                                         userInfo:nil];
    }
}

-(NSNumber *)averageOfProperty:(NSString *)property {
    RLMResultsValidate(self);
    return averageOfProperty(_backingView, _realm, _objectClassName, property);
}

- (void)deleteObjectsFromRealm {
    RLMResultsValidateInWriteTransaction(self);

    RLMTrackDeletions(_realm, ^{
        // call clear to remove all from the realm
        _backingView.clear();
    });
}

- (NSString *)description {
    const NSUInteger maxObjects = 100;
    NSMutableString *mString = [NSMutableString stringWithFormat:@"RLMResults <0x%lx> (\n", (long)self];
    unsigned long index = 0, skipped = 0;
    for (id obj in self) {
        NSString *sub;
        if ([obj respondsToSelector:@selector(descriptionWithMaxDepth:)]) {
            sub = [obj descriptionWithMaxDepth:RLMDescriptionMaxDepth - 1];
        }
        else {
            sub = [obj description];
        }

        // Indent child objects
        NSString *objDescription = [sub stringByReplacingOccurrencesOfString:@"\n" withString:@"\n\t"];
        [mString appendFormat:@"\t[%lu] %@,\n", index++, objDescription];
        if (index >= maxObjects) {
            skipped = self.count - maxObjects;
            break;
        }
    }

    // Remove last comma and newline characters
    if(self.count > 0)
        [mString deleteCharactersInRange:NSMakeRange(mString.length-2, 2)];
    if (skipped) {
        [mString appendFormat:@"\n\t... %lu objects skipped.", skipped];
    }
    [mString appendFormat:@"\n)"];
    return [NSString stringWithString:mString];
}

- (std::unique_ptr<Query>)cloneQuery {
    return std::make_unique<realm::Query>(*_backingQuery);
}

- (NSUInteger)indexInSource:(NSUInteger)index {
    return _backingView.get_source_ndx(index);
}

- (realm::TableView)tableView {
    RLMResultsValidateAttached(self);
    // note: deliberately copies it
    return _backingView;
}

@end

@implementation RLMTableResults {
    realm::TableRef _table;
}

+ (RLMResults *)tableResultsWithObjectSchema:(RLMObjectSchema *)objectSchema realm:(RLMRealm *)realm {
    RLMTableResults *results = [self resultsWithObjectClassName:objectSchema.className
                                                          query:nullptr
                                                          realm:realm];
    results->_table.reset(objectSchema.table);
    return results;
}

- (NSUInteger)count {
    [_realm verifyThread];
    return _table->size();
}

- (NSUInteger)indexOfObject:(RLMObject *)object {
    [_realm verifyThread];
    if (object.invalidated) {
        @throw RLMException(@"RLMObject is no longer valid");
    }
    if (!object->_row) {
        return NSNotFound;
    }

    // check that object types align
    if (object->_row.get_table() != _table) {
        @throw RLMException(@"Object type '%@' does not match RLMResults type '%@'.", object->_objectSchema.className, _objectClassName);
    }

    return RLMConvertNotFound(object->_row.get_index());
}

- (NSUInteger)indexOfObjectWithPredicate:(NSPredicate *)predicate {
    RLMResultsValidate(self);

    Query query = _table->where();
    RLMUpdateQueryWithPredicate(&query, predicate, _realm.schema, _realm.schema[self.objectClassName]);
    return RLMConvertNotFound(query.find());
}

- (id)minOfProperty:(NSString *)property {
    [_realm verifyThread];
    return minOfProperty(*_table, _realm, _objectClassName, property);
}

- (id)maxOfProperty:(NSString *)property {
    [_realm verifyThread];
    return maxOfProperty(*_table, _realm, _objectClassName, property);
}

- (NSNumber *)sumOfProperty:(NSString *)property {
    [_realm verifyThread];
    return sumOfProperty(*_table, _realm, _objectClassName, property);
}

- (NSNumber *)averageOfProperty:(NSString *)property {
    [_realm verifyThread];
    return averageOfProperty(*_table, _realm, _objectClassName, property);
}

- (void)deleteObjectsFromRealm {
    RLMResultsValidateInWriteTransaction(self);
    RLMClearTable(self.objectSchema);
}

- (std::unique_ptr<Query>)cloneQuery {
    return std::make_unique<realm::Query>(_table->where());
}

- (NSUInteger)indexInSource:(NSUInteger)index {
    return index;
}

- (realm::TableView)tableView {
    return _table->where().find_all();
}
@end

@implementation RLMEmptyResults

+ (instancetype)emptyResultsWithObjectClassName:(NSString *)objectClassName realm:(RLMRealm *)realm {
    RLMEmptyResults *results = [[RLMEmptyResults alloc] initPrivate];
    results->_objectClassName = objectClassName;
    results->_realm = realm;
    return results;
}

- (NSUInteger)count {
    return 0;
}

#pragma clang diagnostic push
#pragma clang diagnostic ignored "-Wunused-parameter"

- (NSUInteger)countByEnumeratingWithState:(NSFastEnumerationState *)state
                                  objects:(__unsafe_unretained id [])buffer
                                    count:(NSUInteger)len {
    return 0;
}

- (NSUInteger)indexOfObject:(RLMObject *)object {
    return NSNotFound;
}

- (NSUInteger)indexOfObjectWithPredicate:(NSPredicate *)predicate {
    return NSNotFound;
}

- (id)objectAtIndex:(NSUInteger)index {
    @throw RLMException(@"Index %@ is out of bounds.", @(index));
}

- (id)valueForKey:(NSString *)key {
    RLMResultsValidate(self);
    return @[];
}

- (void)setValue:(__unused id)value forKey:(__unused NSString *)key {
    RLMResultsValidateInWriteTransaction(self);
}

- (RLMResults *)objectsWithPredicate:(NSPredicate *)predicate {
    return self;
}

- (RLMResults *)sortedResultsUsingDescriptors:(NSArray *)properties {
    return self;
}

#pragma clang diagnostic pop

- (void)deleteObjectsFromRealm {
}

@end<|MERGE_RESOLUTION|>--- conflicted
+++ resolved
@@ -33,9 +33,6 @@
 
 using namespace realm;
 
-<<<<<<< HEAD
-using namespace realm;
-=======
 static const int RLMEnumerationBufferSize = 16;
 
 @implementation RLMFastEnumerator {
@@ -135,7 +132,6 @@
     return batchCount;
 }
 @end
->>>>>>> ceb19856
 
 //
 // RLMResults implementation
